import copy
import logging
import os
import socket

import pkg_resources
import requests
import wandb
from omegaconf import OmegaConf

logger = logging.getLogger(__name__)


def check_wandb_version() -> bool:
    try:
        # Get the installed wandb version
<<<<<<< HEAD
        wandb_version = pkg_resources.get_distribution("wandb").version

        minor_version = int(wandb_version.split(".")[1])

        # Check if the major version is less than 19
        if minor_version < 19:
            print(f"ERROR: Your wandb version ({wandb_version}) is outdated.")
            print("Please update to wandb version 0.19 or later using:")
            print("    pip install --upgrade wandb")
            return False

        return True
=======
        installed_version = pkg_resources.get_distribution("wandb").version
        installed_minor = int(installed_version.split(".")[1])

        # Fetch latest version from GitHub API
        response = requests.get("https://api.github.com/repos/wandb/wandb/releases/latest")
        if response.status_code == 200:
            latest_version = response.json()["tag_name"].lstrip("v")
            required_minor = int(latest_version.split(".")[1])
            logger.info(f"wandb installed version is {installed_version}, latest version is {latest_version}")

            # Check if the installed version meets the required minor version
            if installed_minor < required_minor:
                logger.error(f"Your wandb version ({installed_version}) is outdated.")
                logger.error(f"Required version is 0.{required_minor}.x or later based on latest GitHub release.")
                logger.error(f"Latest available version is {latest_version}")
                logger.error("Please update using: pip install --upgrade wandb")
                return False
            else:
                return True
>>>>>>> c51ba667

    except pkg_resources.DistributionNotFound:
        logger.error("wandb package is not installed.")
        logger.error("Please install wandb using: pip install wandb")
        return False

    except requests.RequestException as e:
        logger.warning(f"Could not check latest version for wandb package from GitHub: {e}")

    return True


class WandbContext:
    def __init__(self, cfg, job_type=None, resume=True, name=None, run_id=None, data_dir=None, timeout=30):
        self.cfg = cfg
        self.resume = resume
        self.name = name or cfg.wandb.name
        self.run_id = cfg.wandb.run_id or self.cfg.run or wandb.util.generate_id()
        self.run = None
        self.data_dir = data_dir or self.cfg.run_dir
        self.job_type = job_type
        self.timeout = timeout  # Add configurable timeout (wandb default is 90 seconds)
        self.wandb_host = "api.wandb.ai"
        self.wandb_port = 443

        check_wandb_version()

    def __enter__(self) -> wandb.apis.public.Run:
        if not self.cfg.wandb.enabled:
            assert not self.cfg.wandb.track, "wandb.track won't work if wandb.enabled is False"
            return None

        # Check internet connection before proceeding
        try:
            socket.setdefaulttimeout(5)  # Set a 5-second timeout for the connection check
            socket.socket(socket.AF_INET, socket.SOCK_STREAM).connect((self.wandb_host, self.wandb_port))
            logger.info(f"Connection to {self.wandb_host} verified")
        except Exception as ex:
            logger.warning(f"No connection to {self.wandb_host} servers detected: {str(ex)}")
            logger.info("Continuing without W&B logging")
            return None

        cfg = copy.deepcopy(self.cfg)
        logger.info(f"Initializing W&B run with timeout={self.timeout}s")

        try:
            self.run = wandb.init(
                id=self.run_id,
                job_type=self.job_type,
                project=self.cfg.wandb.project,
                entity=self.cfg.wandb.entity,
                config=OmegaConf.to_container(cfg, resolve=False),
                group=self.cfg.wandb.group,
                allow_val_change=True,
                name=self.name,
                monitor_gym=True,
                save_code=True,
                resume=self.resume,
                tags=["user:" + os.environ.get("METTA_USER", "unknown")],
                settings=wandb.Settings(quiet=True, init_timeout=self.timeout),
            )

            # Save config and set up file syncing only if wandb init succeeded
            OmegaConf.save(cfg, os.path.join(self.data_dir, "config.yaml"))
            wandb.save(os.path.join(self.data_dir, "*.log"), base_path=self.data_dir, policy="live")
            wandb.save(os.path.join(self.data_dir, "*.yaml"), base_path=self.data_dir, policy="live")
            logger.info(f"Successfully initialized W&B run: {self.run.name} ({self.run.id})")

        except (TimeoutError, wandb.errors.CommError) as e:
            error_type = "timeout" if isinstance(e, TimeoutError) else "communication"
            logger.warning(f"W&B initialization failed due to {error_type} error: {str(e)}")
            logger.info("Continuing without W&B logging")
            self.run = None

        except Exception as e:
            logger.error(f"Unexpected error during W&B initialization: {str(e)}")
            logger.info("Continuing without W&B logging")
            self.run = None

        return self.run

    @staticmethod
    def make_run(cfg, resume=True, name=None):
        return WandbContext(cfg, resume=resume, name=name).__enter__()

    @staticmethod
    def cleanup_run(run):
        if run:
            try:
                wandb.finish()
            except Exception as e:
                logger.error(f"Error during W&B cleanup: {str(e)}")

    def __exit__(self, exc_type, exc_val, exc_tb):
        self.cleanup_run(self.run)<|MERGE_RESOLUTION|>--- conflicted
+++ resolved
@@ -14,20 +14,6 @@
 def check_wandb_version() -> bool:
     try:
         # Get the installed wandb version
-<<<<<<< HEAD
-        wandb_version = pkg_resources.get_distribution("wandb").version
-
-        minor_version = int(wandb_version.split(".")[1])
-
-        # Check if the major version is less than 19
-        if minor_version < 19:
-            print(f"ERROR: Your wandb version ({wandb_version}) is outdated.")
-            print("Please update to wandb version 0.19 or later using:")
-            print("    pip install --upgrade wandb")
-            return False
-
-        return True
-=======
         installed_version = pkg_resources.get_distribution("wandb").version
         installed_minor = int(installed_version.split(".")[1])
 
@@ -47,7 +33,6 @@
                 return False
             else:
                 return True
->>>>>>> c51ba667
 
     except pkg_resources.DistributionNotFound:
         logger.error("wandb package is not installed.")
