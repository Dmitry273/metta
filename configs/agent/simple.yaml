# see reference_design.yaml for explanation of components
_target_: agent.metta_agent.MettaAgent

policy_selector:
  uri: null
  type: top
  range: 0
  metric: final.score
  generation: null
  
observations:
  obs_key: grid_obs
  track_last_action: ${env.track_last_action}
  
clip_range: 0 # set to 0 to disable clipping
effective_rank_interval: 10
l2_init_weight_update_interval: 0

components:
#necessary source layers: _obs_, _core_
#necessary output layers: _action_type_ and _value_ (and _action_param_ if MultiDiscrete)
  _obs_: 
    _target_: agent.lib.obs_shaper.ObsShaper
    input_source: null

  obs_normalizer:
    _target_: agent.lib.observation_normalizer.ObservationNormalizer
    input_source: _obs_

  cnn1:
    _target_: agent.lib.nn_layer_library.Conv2d
    input_source: obs_normalizer
    output_size: 64
    nn_params:
      kernel_size: 5
      stride: 3

<<<<<<< HEAD
policy_selector:
  uri: null
  type: top
  range: 0
  metric: final.score
  generation: null

critic:
  hidden_sizes: [1024] # Set to [] for no hidden layer
  
actor:
  hidden_sizes: 512 # Set to [] for no hidden layer

=======
  cnn2:
    _target_: agent.lib.nn_layer_library.Conv2d
    input_source: cnn1
    output_size: 64
    nn_params:
      kernel_size: 3
      stride: 1

  obs_flattener:
    _target_: agent.lib.nn_layer_library.Flatten
    input_source: cnn2

  fc1:
    _target_: agent.lib.nn_layer_library.Linear
    input_source: obs_flattener
    output_size: 128

  encoded_obs:
    _target_: agent.lib.nn_layer_library.Linear
    input_source: fc1
    output_size: 128

  _core_:
    _target_: agent.lib.lstm.LSTM
    input_source: encoded_obs
    output_size: 128
    nn_params:
      num_layers: 2
      
  critic_1:
    _target_: agent.lib.nn_layer_library.Linear
    input_source: _core_
    output_size: 1024

  _value_:
    _target_: agent.lib.nn_layer_library.Linear
    input_source: critic_1
    output_size: 1
    nonlinearity: null

  actor_1:
    _target_: agent.lib.nn_layer_library.Linear
    input_source: _core_
    output_size: 512

  _action_type_:
    _target_: agent.lib.action.ActionType
    input_source: actor_1
    nonlinearity: null

  _action_param_:
    _target_: agent.lib.action.ActionParam
    input_source: actor_1
    nonlinearity: null
>>>>>>> ded10510
<|MERGE_RESOLUTION|>--- conflicted
+++ resolved
@@ -35,21 +35,6 @@
       kernel_size: 5
       stride: 3
 
-<<<<<<< HEAD
-policy_selector:
-  uri: null
-  type: top
-  range: 0
-  metric: final.score
-  generation: null
-
-critic:
-  hidden_sizes: [1024] # Set to [] for no hidden layer
-  
-actor:
-  hidden_sizes: 512 # Set to [] for no hidden layer
-
-=======
   cnn2:
     _target_: agent.lib.nn_layer_library.Conv2d
     input_source: cnn1
@@ -103,5 +88,4 @@
   _action_param_:
     _target_: agent.lib.action.ActionParam
     input_source: actor_1
-    nonlinearity: null
->>>>>>> ded10510
+    nonlinearity: null