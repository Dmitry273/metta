--- conflicted
+++ resolved
@@ -92,11 +92,7 @@
 
   map:
     # _target_: env.griddly.mettagrid.level_builder.MettaGridLevelBuilder
-<<<<<<< HEAD
-    file: null
-=======
     uri: null
->>>>>>> 157b2179
     layout:
       rooms_x: 1
       rooms_y: 1
