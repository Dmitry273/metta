--- conflicted
+++ resolved
@@ -6,24 +6,10 @@
   num_agents: ${..num_agents}
 
 envs:
-  # - /env/mettagrid/navigation/training/terrain_from_numpy
+  - /env/mettagrid/navigation/training/terrain_from_numpy
   - /env/mettagrid/navigation/training/varied_terrain
-<<<<<<< HEAD
-  - /env/mettagrid/navigation/training/cylinder_world
-  - /env/mettagrid/navigation/training/labyrinth_world
-
-
-
-
-probabilities:
-  # - 0.25
-  - 0.5
-  - 0.25
-  - 0.25
-=======
 
 
 probabilities:
   - 0.5
-  - 0.5
->>>>>>> 6c56b390
+  - 0.5