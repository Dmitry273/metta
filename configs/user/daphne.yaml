--- conflicted
+++ resolved
@@ -14,12 +14,8 @@
       num_agents: 36
       max_steps: 1000
 
-<<<<<<< HEAD
-policy_uri: wandb://run/george_mtg_breakout_2.r.0
-=======
 # policy: wandb://run/b.daveey.train.maze.sm.dr.warm.0
 # baselines: wandb://run/b.daveey.train.maze.sm.11x11.0
->>>>>>> ef30ebcc
 
 # policy_uri: wandb://run/b.daveey.sm.train.er.new.0
 # policy_uri: wandb://run/daveey.ar.cards.1
