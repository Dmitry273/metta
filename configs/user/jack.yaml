# @package __global__

defaults:
  - override /agent: simple
  - override /eval: navigation
  - override /analyzer: eval_analyzer

trainer:
  env: /env/mettagrid/bases
  evaluate_interval: 200
  env_overrides:
    # sampling: 0.7
    game:
      num_agents: 36
      max_steps: 1000

<<<<<<< HEAD
policy_uri: wandb://run/b.daveey.t.64.dr90.e3b
=======
policy_uri: wandb://run/b.daveey.t.64.dr90.1
>>>>>>> 03372cd3

analyzer:
  policy_uri: ${..policy_uri}
  analysis:
    metrics:
      - metric: episode_reward
<<<<<<< HEAD

eval:
  policy_uri: ${..policy_uri}
  eval_db_uri: wandb://artifacts/jack_db
=======
    output_path: s3://softmax-public/policydash/dashboard.html
eval:
  policy_uri: ${..policy_uri}
  selector_type: all
  eval_db_uri: wandb://artifacts/navigation_db
>>>>>>> 03372cd3
  policy_uris:
    - "wandb://run/b.daphne.navigation_varied_obstacle_shapes_pretrained.r.1"
    - "wandb://run/b.daphne.navigation_varied_obstacle_shapes.r.0"
    - "wandb://run/navigation_poisson_sparser.r.2"
    - "wandb://run/navigation_infinite_cooldown_sparser_pretrained.r.0"
    - "wandb://run/navigation_infinite_cooldown_sparser.r.0"
    - "wandb://run/navigation_poisson_sparser_pretrained.r.6"
    - "wandb://run/b.daveey.t.64.dr90.1"


wandb:
  checkpoint_interval: 1

run_id: 17  
run: ${oc.env:USER}.local.${run_id}
trained_policy_uri: ${run_dir}/checkpoints

sweep_params: "sweep/fast"
sweep_name: "${oc.env:USER}.local.sweep.${run_id}"
seed: null<|MERGE_RESOLUTION|>--- conflicted
+++ resolved
@@ -14,29 +14,18 @@
       num_agents: 36
       max_steps: 1000
 
-<<<<<<< HEAD
-policy_uri: wandb://run/b.daveey.t.64.dr90.e3b
-=======
 policy_uri: wandb://run/b.daveey.t.64.dr90.1
->>>>>>> 03372cd3
 
 analyzer:
   policy_uri: ${..policy_uri}
   analysis:
     metrics:
       - metric: episode_reward
-<<<<<<< HEAD
-
-eval:
-  policy_uri: ${..policy_uri}
-  eval_db_uri: wandb://artifacts/jack_db
-=======
     output_path: s3://softmax-public/policydash/dashboard.html
 eval:
   policy_uri: ${..policy_uri}
   selector_type: all
   eval_db_uri: wandb://artifacts/navigation_db
->>>>>>> 03372cd3
   policy_uris:
     - "wandb://run/b.daphne.navigation_varied_obstacle_shapes_pretrained.r.1"
     - "wandb://run/b.daphne.navigation_varied_obstacle_shapes.r.0"
