--- conflicted
+++ resolved
@@ -92,15 +92,9 @@
       max: 128
     total_timesteps:
       space: log
-<<<<<<< HEAD
-      search_center: 1.1e9
-      min: 1e9
-      max: 6e9
-=======
       search_center: 3e9
       min: 2e9
       max: 10e9
->>>>>>> 892d351b
     # compile:
     #   space: linear
     #   is_int: true
