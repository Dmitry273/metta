"""
This file implements a PolicyStore class that manages loading and caching of trained policies.
It provides functionality to:
- Load policies from local files or remote URIs
- Cache loaded policies to avoid reloading
- Select policies based on metadata filters
- Track policy metadata and versioning

The PolicyStore is used by the training system to manage opponent policies and checkpoints.
"""

from omegaconf import OmegaConf
from omegaconf.listconfig import ListConfig
import wandb
from agent.metta_agent import make_policy
import torch
import os
import warnings
import logging
from typing import List, Union
import random
from wandb.sdk import wandb_run
from torch import nn

logger = logging.getLogger("policy_store")

class PolicyRecord:
    def __init__(self, policy_store, name: str, uri: str, metadata: dict):
        self._policy_store = policy_store
        self.name = name
        self.uri = uri
        self.metadata = metadata
        self._policy = None
        self._local_path = None

        if self.uri.startswith("file://"):
            self._local_path = self.uri[len("file://"):]

    def policy(self) -> nn.Module:
        if self._policy is None:
            self._policy = self._policy_store._load_from_uri(self.uri).policy()
        return self._policy

    def num_params(self):
        return sum(p.numel() for p in self.policy().parameters() if p.requires_grad)

    def local_path(self):
        return self._local_path

class PolicyStore:
    def __init__(self, cfg: OmegaConf, wandb_run: wandb_run.Run):
        self._cfg = cfg
        self._device = cfg.device
        self._wandb_run = wandb_run
        self._cached_prs = {}

    def policy(self, policy: Union[str, OmegaConf]) -> PolicyRecord:
        prs = self._policy_records(policy) if isinstance(policy, str) else self.policies(policy)
        assert  len(prs) == 1, f"Expected 1 policy, got {len(prs)}"
        return prs[0]

<<<<<<< HEAD
    def get_prs(self, uri, ptype, n, metric):
=======
    def _policy_records(self, uri, selector_type="top", n=1, metric="epoch"):
>>>>>>> ded10510
        version = None
        if uri.startswith("wandb://"):
            wandb_uri = uri[len("wandb://"):]
            if ":" in wandb_uri:
                wandb_uri, version = wandb_uri.split(":")
            if wandb_uri.startswith("run/"):
                run_id = wandb_uri[len("run/"):]
                prs = self._prs_from_wandb_run(run_id, version)
            elif wandb_uri.startswith("sweep/"):
                sweep_name = wandb_uri[len("sweep/"):]
                prs = self._prs_from_wandb_sweep(sweep_name, version)
            else:
                prs = self._prs_from_wandb_artifact(wandb_uri, version)

        elif uri.startswith("file://"):
            prs = self._prs_from_path(uri[len("file://"):])
        else:
            prs = self._prs_from_path(uri)

<<<<<<< HEAD
        if ptype == "rand":
            return [random.choice(prs)]

        elif ptype == "top":
=======
        if selector_type == "rand":
            return [random.choice(prs)]

        elif selector_type == "top":
>>>>>>> ded10510
            metric = metric

            top = sorted(prs, key=lambda x: x.metadata.get(metric, 0))[-n:]
            if len(top) < n:
                logger.warning(f"Only found {len(top)} policies matching criteria, requested {n}")

            logger.info(f"Top {n} policies by {metric}:")
            logger.info(f"{'Policy':<40} | {metric:<20}")
            logger.info("-" * 62)
            for pr in top:
                logger.info(f"{pr.name:<40} | {pr.metadata.get(metric, 0):<20.4f}")

            return top[-n:]
        else:
<<<<<<< HEAD
            raise ValueError(f"Invalid selector type {ptype}")
=======
            raise ValueError(f"Invalid selector type {selector_type}")
>>>>>>> ded10510


    def policies(self, policy_selector_cfg: OmegaConf) -> List[PolicyRecord]:
        prs = []
        if isinstance(policy_selector_cfg.uri, ListConfig):
            for uri in policy_selector_cfg.uri:
<<<<<<< HEAD
                prs += self.get_prs(uri, policy_selector_cfg.type, policy_selector_cfg.range, policy_selector_cfg.metric)
        else:
            prs = self.get_prs(policy_selector_cfg.uri, policy_selector_cfg.type, policy_selector_cfg.range, policy_selector_cfg.metric)
                
=======
                prs += self._policy_records(uri, policy_selector_cfg.type, policy_selector_cfg.range, policy_selector_cfg.metric)
        else:
            prs = self._policy_records(policy_selector_cfg.uri, policy_selector_cfg.type, policy_selector_cfg.range, policy_selector_cfg.metric)

>>>>>>> ded10510
        for k,v in policy_selector_cfg.filters.items():
            prs = [pr for pr in prs if pr.metadata.get(k, None) == v]

        if len(prs) == 0:
            logger.warning("No policies found matching criteria")
<<<<<<< HEAD
            return []
=======
>>>>>>> ded10510

        return prs

    def make_model_name(self, epoch: int):
        return f"model_{epoch:04d}.pt"

    def create(self, env) -> PolicyRecord:
        policy = make_policy(env, self._cfg)
        name = self.make_model_name(0)
        path = os.path.join(self._cfg.trainer.checkpoint_dir, name)
        pr = self.save(name, path, policy, {
            "action_names": env.action_names(),
            "agent_step": 0,
            "epoch": 0,
            "generation": 0,
        })
        pr._policy = policy
        return pr

    def save(self, name: str, path: str, policy: nn.Module, metadata: dict):
        logger.info(f"Saving policy to {path}")
        pr = PolicyRecord(self, path, "file://" + path, metadata)
        pr._policy = policy
        pr._policy_store = None
        torch.save(pr, path)
        pr._policy_store = self
        # Don't cache the policy that we just saved,
        # since it might be updated later. We always
        # load the policy from the file when needed.
        pr._policy = None
        self._cached_prs[path] = pr
        return pr

    def add_to_wandb_run(self, run_id: str, pr: PolicyRecord, additional_files=None):
        return self.add_to_wandb_artifact(
            run_id,
            "model",
            pr.metadata,
            pr.local_path(),
            additional_files
        )

    def add_to_wandb_sweep(self, sweep_name: str, pr: PolicyRecord, additional_files=None):
        return self.add_to_wandb_artifact(
            sweep_name,
            "sweep_model",
            pr.metadata,
            pr.local_path(),
            additional_files
        )

    def add_to_wandb_artifact(self, name: str, type: str, metadata: dict, local_path: str, additional_files=None):
        if self._wandb_run is None:
            raise ValueError("PolicyStore was not initialized with a wandb run")

        additional_files = additional_files or []

        artifact = wandb.Artifact(name, type=type, metadata=metadata)
        artifact.add_file(local_path, name="model.pt")
        for file in additional_files:
            artifact.add_file(file)
        artifact.save()
        artifact.wait()
        logger.info(f"Added artifact {artifact.qualified_name}")
        self._wandb_run.log_artifact(artifact)

    def _prs_from_path(self, path: str) -> List[PolicyRecord]:
        paths = []

        if path.endswith(".pt"):
            paths.append(path)
        else:
            paths.extend([os.path.join(path, p) for p in os.listdir(path) if p.endswith(".pt")])

        return [
            self._load_from_file(path, metadata_only=True)
            for path in paths
        ]

    def _prs_from_wandb_artifact(self, uri: str, version: str = None) -> List[PolicyRecord]:
        entity, project, artifact_type, name = uri.split("/")
        path = f"{entity}/{project}/{name}"
        if not wandb.Api().artifact_collection_exists(type=artifact_type, name=path):
            logger.warning(f"No artifact collection found at {uri}")
            return []
        artifact_collection = wandb.Api().artifact_collection(type_name=artifact_type, name=path)

        artifacts = artifact_collection.artifacts()

        if version is not None:
            artifacts = [a for a in artifacts if a.version == version]

        return [
            PolicyRecord(
                self,
                name=a.name,
                uri="wandb://" + a.qualified_name,
                metadata=a.metadata
            ) for a in artifacts
        ]

    def _prs_from_wandb_sweep(self, sweep_name: str, version: str = None) -> List[PolicyRecord]:
        return self._prs_from_wandb_artifact(
            f"{self._cfg.wandb.entity}/{self._cfg.wandb.project}/sweep_model/{sweep_name}",
            version
        )

    def _prs_from_wandb_run(self, run_id: str, version: str = None) -> List[PolicyRecord]:
        return self._prs_from_wandb_artifact(
            f"{self._cfg.wandb.entity}/{self._cfg.wandb.project}/model/{run_id}",
            version
        )

    def _load_from_uri(self, uri: str):
        if uri.startswith("wandb://"):
            return self._load_wandb_artifact(uri[len("wandb://"):])
        elif uri.startswith("file://"):
            return self._load_from_file(uri[len("file://"):])
        else:
            return self._load_from_file(uri)

    def _load_from_file(self, path: str, metadata_only: bool = False) -> PolicyRecord:
        if path in self._cached_prs:
            if metadata_only or self._cached_prs[path]._policy is not None:
                return self._cached_prs[path]
        if not path.endswith('.pt') and os.path.isdir(path):
            path = os.path.join(path, os.listdir(path)[-1])
        logger.info(f"Loading policy from {path}")

        assert path.endswith('.pt'), f"Policy file {path} does not have a .pt extension"
        with warnings.catch_warnings():
            warnings.filterwarnings("ignore", category=FutureWarning)
            pr = torch.load(
                path,
                map_location=self._device,
                weights_only=False,
            )
            pr._policy_store = self
            pr._local_path = path
            self._cached_prs[path] = pr
            if metadata_only:
                pr._policy = None
                pr._local_path = None
            logger.info(f"Loaded policy from {path} with metadata {pr.metadata}")
            return pr

    def _load_wandb_artifact(self, qualified_name: str):
        logger.info(f"Loading policy from wandb artifact {qualified_name}")

        artifact = wandb.Api().artifact(qualified_name)

        artifact_path = os.path.join(self._cfg.data_dir, "artifacts", artifact.name)

        if not os.path.exists(artifact_path):
            artifact.download(root=artifact_path)

        logger.info(f"Downloaded artifact {artifact.name} to {artifact_path}")

        pr = self._load_from_file(
            os.path.join(artifact_path, "model.pt")
        )
        pr.metadata.update(artifact.metadata)
        return pr<|MERGE_RESOLUTION|>--- conflicted
+++ resolved
@@ -59,11 +59,7 @@
         assert  len(prs) == 1, f"Expected 1 policy, got {len(prs)}"
         return prs[0]
 
-<<<<<<< HEAD
-    def get_prs(self, uri, ptype, n, metric):
-=======
     def _policy_records(self, uri, selector_type="top", n=1, metric="epoch"):
->>>>>>> ded10510
         version = None
         if uri.startswith("wandb://"):
             wandb_uri = uri[len("wandb://"):]
@@ -83,17 +79,10 @@
         else:
             prs = self._prs_from_path(uri)
 
-<<<<<<< HEAD
-        if ptype == "rand":
-            return [random.choice(prs)]
-
-        elif ptype == "top":
-=======
         if selector_type == "rand":
             return [random.choice(prs)]
 
         elif selector_type == "top":
->>>>>>> ded10510
             metric = metric
 
             top = sorted(prs, key=lambda x: x.metadata.get(metric, 0))[-n:]
@@ -108,37 +97,22 @@
 
             return top[-n:]
         else:
-<<<<<<< HEAD
-            raise ValueError(f"Invalid selector type {ptype}")
-=======
             raise ValueError(f"Invalid selector type {selector_type}")
->>>>>>> ded10510
 
 
     def policies(self, policy_selector_cfg: OmegaConf) -> List[PolicyRecord]:
         prs = []
         if isinstance(policy_selector_cfg.uri, ListConfig):
             for uri in policy_selector_cfg.uri:
-<<<<<<< HEAD
-                prs += self.get_prs(uri, policy_selector_cfg.type, policy_selector_cfg.range, policy_selector_cfg.metric)
-        else:
-            prs = self.get_prs(policy_selector_cfg.uri, policy_selector_cfg.type, policy_selector_cfg.range, policy_selector_cfg.metric)
-                
-=======
                 prs += self._policy_records(uri, policy_selector_cfg.type, policy_selector_cfg.range, policy_selector_cfg.metric)
         else:
             prs = self._policy_records(policy_selector_cfg.uri, policy_selector_cfg.type, policy_selector_cfg.range, policy_selector_cfg.metric)
 
->>>>>>> ded10510
         for k,v in policy_selector_cfg.filters.items():
             prs = [pr for pr in prs if pr.metadata.get(k, None) == v]
 
         if len(prs) == 0:
             logger.warning("No policies found matching criteria")
-<<<<<<< HEAD
-            return []
-=======
->>>>>>> ded10510
 
         return prs
 
