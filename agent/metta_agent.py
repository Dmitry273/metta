--- conflicted
+++ resolved
@@ -14,14 +14,11 @@
 from tensordict import TensorDict
 from torch import nn
 from torch.nn.parallel import DistributedDataParallel
-<<<<<<< HEAD
 import torch
 import torch.nn.functional as F
-=======
 
 from agent.util.distribution_utils import sample_logits
 
->>>>>>> 892d351b
 import logging
 logger = logging.getLogger("metta_agent")
 
@@ -211,7 +208,6 @@
             split_size = self.core_num_layers
             state = (state[:split_size], state[split_size:])
 
-<<<<<<< HEAD
         phi = self.get_shared_embedding(x)
         # Detach to prevent inverse dynamics gradients from flowing back
         phi_detached = phi.detach()
@@ -220,10 +216,6 @@
         e3b, intrinsic_reward = self._e3b_update(phi_detached, e3b)
 
         action, logprob, entropy = sample_logits(logits, action, False)
-=======
-        e3b, intrinsic_reward = self._e3b_update(td["_core_"].detach(), e3b)
-        action, logprob, entropy, normalized_logits = sample_logits(logits, action)
->>>>>>> 892d351b
 
         return action, logprob, entropy, value, state, e3b, intrinsic_reward, normalized_logits
 
