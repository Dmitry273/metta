--- conflicted
+++ resolved
@@ -79,10 +79,6 @@
             "type": "debugpy",
             "request": "launch",
             "module": "tools.play",
-<<<<<<< HEAD
-=======
-          //  "preLaunchTask": "build_cython_extensions",
->>>>>>> 2cebc36b
             "args": [
                 "run=mac.play.4",
                 "env/mettagrid@env=a20_b4_40x40",   
