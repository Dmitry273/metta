
from libc.stdio cimport printf

from omegaconf import OmegaConf

from mettagrid.action cimport ActionHandler, ActionArg
<<<<<<< HEAD
from mettagrid.objects cimport MettaObject, ObjectType, Usable, Altar, Agent, Events, GridLayer
=======
from mettagrid.objects.agent cimport Agent
>>>>>>> c1c8e069
from mettagrid.actions.actions cimport MettaActionHandler


cdef class Rotate(MettaActionHandler):
    def __init__(self, cfg: OmegaConf):
        MettaActionHandler.__init__(self, cfg, "rotate")

    cdef unsigned char max_arg(self):
        return 3


    cdef bint _handle_action(
        self,
        unsigned int actor_id,
        Agent * actor,
        ActionArg arg):

        cdef unsigned short orientation = arg

        actor.orientation = orientation
        return True<|MERGE_RESOLUTION|>--- conflicted
+++ resolved
@@ -4,11 +4,7 @@
 from omegaconf import OmegaConf
 
 from mettagrid.action cimport ActionHandler, ActionArg
-<<<<<<< HEAD
 from mettagrid.objects cimport MettaObject, ObjectType, Usable, Altar, Agent, Events, GridLayer
-=======
-from mettagrid.objects.agent cimport Agent
->>>>>>> c1c8e069
 from mettagrid.actions.actions cimport MettaActionHandler
 
 
