--- conflicted
+++ resolved
@@ -43,9 +43,6 @@
 #
 # D rules are not applied by default, but some user reported seeing problems so disabling explicitly
 ignore = [
-<<<<<<< HEAD
-    "E203", # Missing module docstring
-=======
     "D100", # Missing module docstring
     "D101", # Missing class docstring
     "D102", # Missing method docstring
@@ -53,7 +50,6 @@
     "D106", # Missing __init__ docstring
     "D107", # Missing __init__ docstring in non-public class
     "E203", # Whitespace before colon
->>>>>>> 39ff5834
 ]
 
 # Allow auto-fixing for selected rule categories
