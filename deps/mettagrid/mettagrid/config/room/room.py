from typing import Optional

import numpy as np


class GameObject:
    def __init__(self, name: str, symbol: str):
        self.name = name
        self.symbol = symbol


class Room:
    def __init__(self, border_width: int = 0, border_object: str = "wall", labels: Optional[list] = None):
<<<<<<< HEAD
=======
        if labels is None:
            labels = []
>>>>>>> c51ba667
        self._border_width = border_width
        self._border_object = border_object
        self.labels = labels or []

    def set_size_labels(self, width: int, height: int):
        area = width * height
        if area < 4000:
            self.labels.append("small")
        elif area < 6000:
            self.labels.append("medium")
        else:
            self.labels.append("large")

    def build(self):
        room = self._build()
        return self._add_border(room)

    def _add_border(self, room):
        b = self._border_width
        h, w = room.shape
        final_level = np.full((h + b * 2, w + b * 2), self._border_object, dtype="<U50")
        final_level[b : b + h, b : b + w] = room
        return final_level

    def _build(self):
        raise NotImplementedError("Subclass must implement _build method")<|MERGE_RESOLUTION|>--- conflicted
+++ resolved
@@ -11,11 +11,8 @@
 
 class Room:
     def __init__(self, border_width: int = 0, border_object: str = "wall", labels: Optional[list] = None):
-<<<<<<< HEAD
-=======
         if labels is None:
             labels = []
->>>>>>> c51ba667
         self._border_width = border_width
         self._border_object = border_object
         self.labels = labels or []
